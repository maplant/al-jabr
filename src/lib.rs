// Copyright 2019 The Aljabar Developers. For a full listing of authors,
// refer to the Cargo.toml file at the top-level directory of this distribution.
//
// This program is free software: you can redistribute it and/or modify
// it under the terms of the GNU General Public License as published by
// the Free Software Foundation, either version 3 of the License, or
// (at your option) any later version.
//
// This program is distributed in the hope that it will be useful,
// but WITHOUT ANY WARRANTY; without even the implied warranty of
// MERCHANTABILITY or FITNESS FOR A PARTICULAR PURPOSE.  See the
// GNU General Public License for more details.
//
// You should have received a copy of the GNU General Public License
// along with this program. If not, see <http://www.gnu.org/licenses/>.

//! The super generic super experimental linear algebra library.
//!
//! This library serves the dual purpose of being an experimental API for
//! future rust linear algebra libraries as well as a test of rustc's strength
//! in compiling a number of in development features, such as const generics
//! and specialization.
//!
//! It is not the specific goal of this project to be useful in any sense, but
//! hopefully it will end up being roughly compatible with cgmath. 
//!
//! The performance of Aljabar is currently probably pretty bad. I have yet to
//! test it, but let's just say I haven't gotten very far on the matrix
//! multiplication page on wikipedia.
//!

#![feature(const_generics)]
#![feature(trivial_bounds)]
#![feature(specialization)]

use std::{
    hash::{
        Hash,
        Hasher,
    },
    fmt,
    mem::{
        self,
        MaybeUninit,
    },
    ops::{
        Add,
        AddAssign,
        Sub,
        SubAssign,
        Deref,
        DerefMut,
        Div,
        DivAssign,
        Mul,
        MulAssign,
        Neg,
    },
};

/// Defines the additive identity for `Self`.
pub trait Zero {
    /// Returns the additive identity of `Self`.
    fn zero() -> Self;

    /// Returns true if the value is the additive identity.
    fn is_zero(&self) -> bool;
}


macro_rules! impl_zero {
    // Default $zero to '0' if not provided.
    (
        $type:ty
    ) => {
        impl_zero!{ $type, 0 }
    };
    // Main impl.
    (
        $type:ty,
        $zero:expr
    ) => {
        impl Zero for $type {
            fn zero() -> Self  {
                $zero
            }

            fn is_zero(&self) -> bool {
                *self == $zero
            }
        }
    };
}

impl_zero!{ bool, false }
impl_zero!{ f32, 0.0 }
impl_zero!{ f64, 0.0 }
impl_zero!{ i8 }
impl_zero!{ i16 }
impl_zero!{ i32 }
impl_zero!{ i64 }
impl_zero!{ i128 }
impl_zero!{ isize }
impl_zero!{ u8 }
impl_zero!{ u16 }
impl_zero!{ u32 }
impl_zero!{ u64 }
impl_zero!{ u128 }
impl_zero!{ usize }

/// Defines the multiplicative identity element for `Self`.
///
/// For Matrices, `one` is an alias for the unit matrix.
pub trait One {
    /// Returns the multiplicative identity for `Self`.
    fn one() -> Self;

    /// Returns true if the value is the multiplicative identity.
    fn is_one(&self) -> bool;
}

macro_rules! impl_one {
    // Default $one to '1' if not provided.
    (
        $type:ty
    ) => {
        impl_one!{ $type, 1 }
    };
    // Main impl.
    (
        $type:ty,
        $one:expr
    ) => {
        impl One for $type {
            fn one() -> Self  {
                $one
            }

            fn is_one(&self) -> bool {
                *self == $one
            }
        }
    };
}

impl_one!{ bool, true }
impl_one!{ f32, 1.0 }
impl_one!{ f64, 1.0 }
impl_one!{ i8 }
impl_one!{ i16 }
impl_one!{ i32 }
impl_one!{ i64 }
impl_one!{ i128 }
impl_one!{ isize }
impl_one!{ u8 }
impl_one!{ u16 }
impl_one!{ u32 }
impl_one!{ u64 }
impl_one!{ u128 }
impl_one!{ usize }

/// Types that have an exact square root.
pub trait Real {
    fn sqrt(self) -> Self;
}

impl Real for f32 {
    fn sqrt(self) -> Self { self.sqrt() }
}

impl Real for f64 {
    fn sqrt(self) -> Self { self.sqrt() }
}

/// `N`-element vector.
///
/// Vectors can be constructed from arrays of any type and size. There are 
/// convenience constructor functions provided for the most common sizes.
///
/// ```ignore
/// let a: Vector::<u32, 4> = vec4( 0u32, 1, 2, 3 );
/// 
/// assert_eq!(
///     a, 
///     Vector::<u32, 4>::from([ 0u32, 1, 2, 3 ])
/// );
/// ```
///
/// # Swizzling 
/// [Swizzling](https://en.wikipedia.org/wiki/Swizzling_(computer_graphics))
/// is supported for up to four elements. Swizzling is a technique for easily
/// rearranging and accessing elements of a vector, used commonly in graphics
/// shader programming. Swizzling is available on vectors whose element type
/// implements `Clone`.
///
/// Single-element accessors return the element itself. Multi-element accessors
/// return vectors of the appropriate size.
///
/// ## Element names
/// Only the first four elements of a vector may be swizzled. If you have vectors 
/// larger than length four and want to manipulate their elements, you must do so
/// manually.
///
/// Because swizzling is often used in compute graphics contexts when dealing with
/// colors, both 'xyzw' and 'rgba' element names are available.
///
/// | Element Index | xyzw Name | rgba Name |
/// |---------------|-----------|-----------|
/// | 0             | x         | r         |
/// | 1             | y         | g         |
/// | 2             | z         | b         |
/// | 3             | w         | a         |
///
/// ## Restrictions
/// It is a compilation error to attempt to access an element beyond the bounds of a vector.
/// For example, `vec2(1i32, 2).z()` would fail because `z()` is only available on vectors of
/// length 3 or greater.
///
/// ```compile_fail
/// use aljabar::*;
///
/// let z = vec2(1i32, 2).z(); // Fails to compile.
/// ```
///
/// ### Mixing
///
/// Swizzle methods are not implemented for mixed xyzw/rgba methods.
///
/// ```ignore
/// let v = vec4(1i32, 2, 3, 4);
/// let xy = v.xy(); // OK, only uses xyzw names.
/// let ba = v.ba(); // OK, only uses rgba names.
/// assert_eq!(xy, vec2(1i32, 2));
/// assert_eq!(ba, vec2(3i32, 4));
/// ```
///
/// ```compile_fail
/// let v = vec4(1i32, 2, 3, 4);
/// let bad = v.xyrg(); // Compile error, mixes xyzw and rgba names.
/// ```
///
/// ## Examples
///
/// To get the first two elements of a 4-vector.
/// ```ignore
/// let v = vec4(1i32, 2, 3, 4).xy();
/// ```
///
/// To get the first and last element of a 4-vector.
/// ```ignore
/// let v = vec4(1i32, 2, 3, 4).xw();
/// ```
///
/// To reverse the order of a 3-vector.
/// ```ignore
/// let v = vec3(1i32, 2, 3).zyx();
/// ```
///
/// To select the first and third elements into the second and fourth elements, respectively.
/// ```ignore
/// let v = vec4(1i32, 2, 3, 4).xxzz();
/// ```
#[repr(transparent)]
pub struct Vector<T, const N: usize>([T; N]);

// Generates all the 2, 3, and 4-level swizzle functions.
macro_rules! swizzle {
    // First level. Doesn't generate any functions itself because the one-letter functions
    // are manually provided in the Swizzle trait.
    ($a:ident, $x:ident, $y:ident, $z:ident, $w:ident) => {
        // Pass the alphabet so the second level can choose the next letters.
        swizzle!{ $a, $x, $x, $y, $z, $w }
        swizzle!{ $a, $y, $x, $y, $z, $w }
        swizzle!{ $a, $z, $x, $y, $z, $w }
        swizzle!{ $a, $w, $x, $y, $z, $w }
    };
    // Second level. Generates all 2-element swizzle functions, and recursively calls the
    // third level, specifying the third letter.
    ($a:ident, $b:ident, $x:ident, $y:ident, $z:ident, $w:ident) => {
        paste::item! {
            pub fn [< $a $b >](&self) -> Vector<T, 2> {
                Vector::<T, 2>::from([
                    self.$a(),
                    self.$b(),
                ])
            }
        }

        // Pass the alphabet so the third level can choose the next letters.
        swizzle!{ $a, $b, $x, $x, $y, $z, $w }
        swizzle!{ $a, $b, $y, $x, $y, $z, $w }
        swizzle!{ $a, $b, $z, $x, $y, $z, $w }
        swizzle!{ $a, $b, $w, $x, $y, $z, $w }
    };
    // Third level. Generates all 3-element swizzle functions, and recursively calls the
    // fourth level, specifying the fourth letter.
    ($a:ident, $b:ident, $c:ident, $x:ident, $y:ident, $z:ident, $w:ident) => {
        paste::item! {
            pub fn [< $a $b $c >](&self) -> Vector<T, 3> {
                Vector::<T, 3>::from([
                    self.$a(),
                    self.$b(),
                    self.$c(),
                ])
            }
        }

        // Do not need to pass the alphabet because the fourth level does not need to choose
        // any more letters.
        swizzle!{ $a, $b, $c, $x }
        swizzle!{ $a, $b, $c, $y }
        swizzle!{ $a, $b, $c, $z }
        swizzle!{ $a, $b, $c, $w }
    };
    // Final level which halts the recursion. Generates all 4-element swizzle functions.
    // No $x, $y, $z, $w parameters because this function does not need to know the alphabet,
    // because it already has all the names assigned.
    ($a:ident, $b:ident, $c:ident, $d:ident) => {
        paste::item! {
            pub fn [< $a $b $c $d >](&self) -> Vector<T, 4> {
                Vector::<T, 4>::from([
                    self.$a(),
                    self.$b(),
                    self.$c(),
                    self.$d(),
                ])
            }
        }
    };
}

// @EkardNT: The cool thing about this is that Rust apparently monomorphizes only
// those functions which are actually used. This means that this impl for vectors
// of any length N is able to support vectors of length N < 4. For example,
// calling x() on a Vector2 works, but attempting to call z() will result in a
// nice compile error.
impl<T, const N: usize> Vector<T, {N}>
where
    T: Clone,
{
    /// Alias for `.get(0).clone()`.
    ///
    /// Calling `x` on a Vector with `N = 0` is a compile error.
    pub fn x(&self) -> T {
        self.0[0].clone()
    }

    /// Alias for `.get(1).clone()`.
    ///
    /// Calling `y` on a Vector with `N < 2` is a compile error.
    pub fn y(&self) -> T {
        self.0[1].clone()
    }

    /// Alias for `.get(2).clone()`.
    ///
    /// Calling `z` on a Vector with `N < 3` is a compile error.
    pub fn z(&self) -> T {
        self.0[2].clone()
    }

    /// Alias for `.get(3).clone()`.
    ///
    /// Calling `w` on a Vector with `N < 4` is a compile error.
    pub fn w(&self) -> T {
        self.0[3].clone()
    }

    /// Alias for `.x()`.
    pub fn r(&self) -> T {
        self.x()
    }

    /// Alias for `.y()`.
    pub fn g(&self) -> T {
        self.y()
    }

    /// Alias for `.z()`.
    pub fn b(&self) -> T {
        self.z()
    }

    /// Alias for `.w()`.
    pub fn a(&self) -> T {
        self.w()
    }

    swizzle!{x, x, y, z, w}
    swizzle!{y, x, y, z, w}
    swizzle!{z, x, y, z, w}
    swizzle!{w, x, y, z, w}
    swizzle!{r, r, g, b, a}
    swizzle!{g, r, g, b, a}
    swizzle!{b, r, g, b, a}
    swizzle!{a, r, g, b, a}
}
    
/// A `Vector` with one fewer dimension than `N`.
///
/// Not particularly useful other than as the return value of the `trunc`
/// method.
pub type TruncatedVector<T, const N: usize> = Vector<T, {N - 1}>;

impl<T, const N: usize> Vector<T, {N}> {
    /// Drop the last component and return the vector with one fewer dimension.
    pub fn trunc(self) -> (TruncatedVector<T, {N}>, T) {
        let mut from = MaybeUninit::new(self);
        let mut head = MaybeUninit::<TruncatedVector<T, {N}>>::uninit();
        let fromp: *mut MaybeUninit<T> = unsafe { mem::transmute(&mut from) };
        let headp: *mut T = unsafe { mem::transmute(&mut head) };
        for i in 0..N {
            unsafe {
                headp.add(i).write(
                    fromp
                        .add(i)
                        .replace(MaybeUninit::uninit())
                        .assume_init()
                );
            }
        }
        (
            unsafe { head.assume_init() },
            unsafe {
                fromp
                    .add(N-1)
                    .replace(MaybeUninit::uninit())
                    .assume_init()
            }
        )
    }
}

impl<T, const N: usize> Clone for Vector<T, {N}>
where
    T: Clone
{
    fn clone(&self) -> Self {
        Vector::<T, {N}>(self.0.clone())
    }
}

impl<T, const N: usize> Copy for Vector<T, {N}>
where
    T: Copy
{}

/// 1-element vector.
pub type Vector1<T> = Vector<T, 1>;

pub fn vec1<T>(x: T) -> Vector1<T> {
    Vector1::<T>::from([ x ])
}

/// 2-element vector.
pub type Vector2<T> = Vector<T, 2>;

pub fn vec2<T>(x: T, y: T) -> Vector2<T> {
    Vector2::<T>::from([ x, y ])
}

/// 3-element vector.
pub type Vector3<T> = Vector<T, 3>;

pub fn vec3<T>(x: T, y: T, z: T) -> Vector3<T> {
    Vector3::<T>::from([ x, y, z ])
}

/// 4-element vector.
pub type Vector4<T> = Vector<T, 4>;

pub fn vec4<T>(x: T, y: T, z: T, w: T) -> Vector4<T> {
    Vector4::<T>::from([ x, y, z, w ])
}

/// 5-element vector. 
pub type Vector5<T> = Vector<T, 5>;

/// Construct a new vector of any size.
///
/// ```
/// # use aljabar::*;
/// let v: Vector<u32, 0> = vector([]);
/// let v = vector([0.0, 1.0, 2.0, 3.0, 4.0, 5.0, 6.0]);
/// let v = vector([true, false, false, true]);
/// ```
pub fn vector<T, const N: usize>(elements: [T; N]) -> Vector<T, {N}> {
    Vector(elements)
}

/// Construct a new vector of any size.
///
/// ```
/// # use aljabar::*;
/// let v: Vector<u32, 0> = vector![];
/// let v = vector![0.0, 1.0, 2.0, 3.0, 4.0, 5.0, 6.0];
/// let v = vector![true, false, false, true];
/// ```
#[macro_export]
macro_rules! vector {
    ( $($elem:expr),* $(,)? ) => {
        $crate::vector([
            $($elem),*
        ])
    }
}

impl<T, const N: usize> From<[T; N]> for Vector<T, {N}> {
    fn from(array: [T; N]) -> Self {
        Vector::<T, {N}>(array)
    }
}

impl<T, const N: usize> Into<[T; {N}]> for Vector<T, {N}> {
    fn into(self) -> [T; {N}] {
        self.0
    }
}

impl<T, const N: usize> Hash for Vector<T, {N}>
where
    T: Hash,
{
    fn hash<H: Hasher>(&self, state: &mut H) {
        for i in 0..N {
            self.0[i].hash(state);
        }
    }
}

impl<T, const N: usize> fmt::Debug for Vector<T, {N}>
where
    T: fmt::Debug
{
    fn fmt(&self, f: &mut fmt::Formatter) -> fmt::Result {
        match N {
            0 => unimplemented!(),
            1 => write!(f, "Vector {{ x: {:?} }}", self.0[0]),
            2 => write!(f, "Vector {{ x: {:?}, y: {:?} }}", self.0[0], self.0[1]),
            3 => write!(f, "Vector {{ x: {:?}, y: {:?}, z: {:?} }}", self.0[0], self.0[1], self.0[2]),
            4 => write!(f, "Vector {{ x: {:?}, y: {:?}, z: {:?}, w: {:?} }}", self.0[0], self.0[1], self.0[2], self.0[3]),
            _ => write!(f, "Vector {{ x: {:?}, y: {:?}, z: {:?}, w: {:?}, [..]: {:?} }}", self.0[0], self.0[1], self.0[2], self.0[3], &self.0[4..]),
        }
    }
}

impl<T, const N: usize> Deref for Vector<T, {N}> {
    type Target = [T; {N}];

    fn deref(&self) -> &Self::Target {
        &self.0
    }
}

impl<T, const N: usize> DerefMut for Vector<T, {N}> {
    fn deref_mut(&mut self) -> &mut Self::Target {
        &mut self.0
    }
}

impl<T, const N: usize> Zero for Vector<T, {N}>
where
    T: Zero,
{
    fn zero() -> Self {
        let mut origin = MaybeUninit::<Vector<T, {N}>>::uninit();
        let p: *mut T = unsafe { mem::transmute(&mut origin) };

        for i in 0..N {
            unsafe {
                p.add(i).write(<T as Zero>::zero());
            }
        }

        unsafe { origin.assume_init() }
    }

    fn is_zero(&self) -> bool {
        for i in 0..N {
            if !self.0[i].is_zero() {
                return false;
            }
        }
        true
    }
}

impl<A, B, RHS, const N: usize> PartialEq<RHS> for Vector<A, {N}>
where
    RHS: Deref<Target = [B; {N}]>,
    A: PartialEq<B>,
{
    fn eq(&self, other: &RHS) -> bool {
        for (a, b) in self.0.iter().zip(other.deref().iter()) {
            if !a.eq(b) {
                return false;
            }
        }
        true
    }
}

impl<T, const N: usize> Eq for Vector<T, {N}>
where
    T: Eq,
{}

impl<A, B, const N: usize> Add<Vector<B, {N}>> for Vector<A, {N}>
where
    A: Add<B>,
{
    type Output = Vector<<A as Add<B>>::Output, {N}>;

    fn add(self, rhs: Vector<B, {N}>) -> Self::Output {
        let mut sum = MaybeUninit::<[<A as Add<B>>::Output; {N}]>::uninit();
        let mut lhs = MaybeUninit::new(self);
        let mut rhs = MaybeUninit::new(rhs);
        let sump: *mut <A as Add<B>>::Output = unsafe { mem::transmute(&mut sum) };
        let lhsp: *mut MaybeUninit<A> = unsafe { mem::transmute(&mut lhs) };
        let rhsp: *mut MaybeUninit<B> = unsafe { mem::transmute(&mut rhs) };
        for i in 0..N {
            unsafe {
                sump.add(i).write(
                    lhsp.add(i).replace(MaybeUninit::uninit()).assume_init() +
                        rhsp.add(i).replace(MaybeUninit::uninit()).assume_init()
                );
            }
        }
        Vector::<<A as Add<B>>::Output, {N}>(unsafe { sum.assume_init() })
    }
}

impl<A, B, const N: usize> AddAssign<Vector<B, {N}>> for Vector<A, {N}>
where
    A: AddAssign<B>,
{
    fn add_assign(&mut self, rhs: Vector<B, {N}>) {
        let mut rhs = MaybeUninit::new(rhs);
        let rhsp: *mut MaybeUninit<B> = unsafe { mem::transmute(&mut rhs) };
        for i in 0..N {
            self.0[i] += unsafe {
                rhsp.add(i).replace(MaybeUninit::uninit()).assume_init()
            };
        }
    }
}

impl<A, B, const N: usize> Sub<Vector<B, {N}>> for Vector<A, {N}>
where
    A: Sub<B>,
{
    type Output = Vector<<A as Sub<B>>::Output, {N}>;

    fn sub(self, rhs: Vector<B, {N}>) -> Self::Output {
        let mut dif = MaybeUninit::<[<A as Sub<B>>::Output; {N}]>::uninit();
        let mut lhs = MaybeUninit::new(self);
        let mut rhs = MaybeUninit::new(rhs);
        let difp: *mut <A as Sub<B>>::Output = unsafe { mem::transmute(&mut dif) };
        let lhsp: *mut MaybeUninit<A> = unsafe { mem::transmute(&mut lhs) };
        let rhsp: *mut MaybeUninit<B> = unsafe { mem::transmute(&mut rhs) };
        for i in 0..N {
            unsafe {
                difp.add(i).write(
                    lhsp.add(i).replace(MaybeUninit::uninit()).assume_init() -
                        rhsp.add(i).replace(MaybeUninit::uninit()).assume_init()
                );
            }
        }
        Vector::<<A as Sub<B>>::Output, {N}>(unsafe { dif.assume_init() })
    }
}

impl<A, B, const N: usize> SubAssign<Vector<B, {N}>> for Vector<A, {N}>
where
    A: SubAssign<B>,
{
    fn sub_assign(&mut self, rhs: Vector<B, {N}>) {
        let mut rhs = MaybeUninit::new(rhs);
        let rhsp: *mut MaybeUninit<B> = unsafe { mem::transmute(&mut rhs) };
        for i in 0..N {
            self.0[i] -= unsafe {
                rhsp.add(i).replace(MaybeUninit::uninit()).assume_init()
            };
        }
    }
}

impl<T, const N: usize> Neg for Vector<T, {N}>
where
    T: Neg,
{
    type Output = Vector<<T as Neg>::Output, {N}>;

    fn neg(self) -> Self::Output {
        let mut from = MaybeUninit::new(self);
        let mut neg = MaybeUninit::<[<T as Neg>::Output; {N}]>::uninit();
        let fromp: *mut MaybeUninit<T> = unsafe { mem::transmute(&mut from) };
        let negp: *mut <T as Neg>::Output = unsafe { mem::transmute(&mut neg) };
        for i in 0..N {
            unsafe {
                negp.add(i).write(
                    fromp
                        .add(i)
                        .replace(MaybeUninit::uninit())
                        .assume_init()
                        .neg()
                );
            }
        }
        Vector::<<T as Neg>::Output, {N}>(unsafe { neg.assume_init() })
    }
}

/// Scalar multiply
impl<A, B, const N: usize> Mul<B> for Vector<A, {N}>
where
    A: Mul<B>,
    B: Clone,
{
    type Output = Vector<<A as Mul<B>>::Output, {N}>;

    fn mul(self, scalar: B) -> Self::Output {
        let mut from = MaybeUninit::new(self);
        let mut scaled = MaybeUninit::<[<A as Mul<B>>::Output; {N}]>::uninit();
        let fromp: *mut MaybeUninit<A> = unsafe { mem::transmute(&mut from) };
        let scaledp: *mut <A as Mul<B>>::Output =
            unsafe { mem::transmute(&mut scaled) };
        for i in 0..N {
            unsafe {
                scaledp.add(i).write(
                    fromp
                        .add(i)
                        .replace(MaybeUninit::uninit())
                        .assume_init() * scalar.clone()
                );
            }
        }
        Vector::<<A as Mul<B>>::Output, {N}>(unsafe { scaled.assume_init() })
    }
}

/// Scalar multiply assign
impl<A, B, const N: usize> MulAssign<B> for Vector<A, {N}>
where
    A: MulAssign<B>,
    B: Clone,
{
    fn mul_assign(&mut self, scalar: B) {
        for i in 0..N {
            self.0[i] *= scalar.clone();
        }
    }
}

/// Scalar divide
impl<A, B, const N: usize> Div<B> for Vector<A, {N}>
where
    A: Div<B>,
    B: Clone,
{
    type Output = Vector<<A as Div<B>>::Output, {N}>;

    fn div(self, scalar: B) -> Self::Output {
        let mut from = MaybeUninit::new(self);
        let mut scaled = MaybeUninit::<[<A as Div<B>>::Output; {N}]>::uninit();
        let fromp: *mut MaybeUninit<A> = unsafe { mem::transmute(&mut from) };
        let scaledp: *mut <A as Div<B>>::Output =
            unsafe { mem::transmute(&mut scaled) };
        for i in 0..N {
            unsafe {
                scaledp.add(i).write(
                    fromp
                        .add(i)
                        .replace(MaybeUninit::uninit())
                        .assume_init() / scalar.clone()
                );
            }
        }
        Vector::<<A as Div<B>>::Output, {N}>(unsafe { scaled.assume_init() })
    }
}

/// Scalar divide assign 
impl<A, B, const N: usize> DivAssign<B> for Vector<A, {N}>
where
    A: DivAssign<B>,
    B: Clone,
{
    fn div_assign(&mut self, scalar: B) {
        for i in 0..N {
            self.0[i] /= scalar.clone();
        }
    }
}

impl<T> Vector3<T>
where
    T: Add<T, Output = T> + Sub<T, Output = T> + Mul<T, Output = T> + Clone,
{
    /// Return the cross product of the two vectors.
    pub fn cross(self, rhs: Vector3<T>) -> Self {
        let [x0, y0, z0]: [T; 3] = self.into();
        let [x1, y1, z1]: [T; 3] = rhs.into();
        Vector3::from([
            (y0.clone() * z1.clone()) - (z0.clone() * y1.clone()),
            (z0 * x1.clone()) - (x0.clone() * z1),
            (x0 * y1) - (y0 * x1)
        ])
    }
}

/// Vectors that can be added together and multiplied by scalars form a
/// VectorSpace.
///
/// If a `Vector` implements `Add` and `Sub` and its scalar implements `Mul` and
/// `Div`, then that vector is part of a `VectorSpace`.
pub trait VectorSpace
where
    Self: Sized + Zero,
    Self: Add<Self, Output = Self>,
    Self: Sub<Self, Output = Self>,
    Self: Mul<<Self as VectorSpace>::Scalar, Output = Self>,
    Self: Div<<Self as VectorSpace>::Scalar, Output = Self>,
{
    // I only need Div, but I felt like I had to add them all...
    type Scalar: Add<Self::Scalar, Output = Self::Scalar> +
        Sub<Self::Scalar, Output = Self::Scalar> +
        Mul<Self::Scalar, Output = Self::Scalar> +
        Div<Self::Scalar, Output = Self::Scalar>;
    
    fn lerp(self, other: Self, amount: Self::Scalar) -> Self;
}

impl<T, const N: usize> VectorSpace for Vector<T, {N}>
where
    T: Clone + Zero,
    T: Add<T, Output = T>,
    T: Sub<T, Output = T>,
    T: Mul<T, Output = T>,
    T: Div<T, Output = T>,
{
    type Scalar = T;

    fn lerp(self, other: Self, amount: Self::Scalar) -> Self {
        self.clone() + ((other - self) * amount)
    }
}

/// A type with a distance function between two values.
pub trait MetricSpace: Sized {
    type Metric;

    /// Returns the distance squared between the two values.
    fn distance2(self, other: Self) -> Self::Metric;
}

/// A metric spaced where the metric is a real number.
pub trait RealMetricSpace: MetricSpace
where
    Self::Metric: Real,
{
    /// Returns the distance between the two values.
    fn distance(self, other: Self) -> Self::Metric {
        self.distance2(other).sqrt()
    }
}

impl<T> RealMetricSpace for T
where
    T: MetricSpace,
    <T as MetricSpace>::Metric: Real
{}

impl<T, const N: usize> MetricSpace for Vector<T, {N}>
where
    Self: InnerSpace,
{
    type Metric = <Self as VectorSpace>::Scalar;

    fn distance2(self, other: Self) -> Self::Metric {
        (other - self).magnitude2()
    }
}

/// Vector spaces that have an inner (also known as "dot") product.
pub trait InnerSpace: VectorSpace
where
    Self: Clone,
    Self: MetricSpace<Metric = <Self as VectorSpace>::Scalar>,
{
    /// Return the inner (also known as "dot") product.
    fn dot(self, other: Self) -> Self::Scalar;

    /// Returns the squared length of the value.
    fn magnitude2(self) -> Self::Scalar {
        self.clone().dot(self)
    }
}

/// Defines an InnerSpace where the Scalar is a real number. Automatically
/// implemented.
pub trait RealInnerSpace: InnerSpace
where
    Self: Clone,
    Self: MetricSpace<Metric = <Self as VectorSpace>::Scalar>,
    <Self as VectorSpace>::Scalar: Real,
{
    /// Returns the length of the vector.
    fn magnitude(self) -> Self::Scalar {
        self.clone().dot(self).sqrt()
    }

    /// Returns a vector with the same direction and a magnitude of `1`.
    fn normalize(self) -> Self
    where
        Self::Scalar: One
    {
        self.normalize_to(<Self::Scalar as One>::one())
    }

    /// Returns a vector with the same direction and a given magnitude.
    fn normalize_to(self, magnitude: Self::Scalar) -> Self {
        self.clone() * (magnitude / self.magnitude())
    }

    /// Returns the
    /// [vector projection](https://en.wikipedia.org/wiki/Vector_projection)
    /// of the current inner space projected onto the supplied argument.
    fn project_on(self, other: Self) -> Self {
        other.clone() * (self.dot(other.clone()) / other.magnitude2())
    }
}

impl<T> RealInnerSpace for T
where
    T: InnerSpace,
    <T as VectorSpace>::Scalar: Real
{}

impl<T, const N: usize> InnerSpace for Vector<T, {N}>
where
    T: Clone + Zero,
    T: Add<T, Output = T>,
    T: Sub<T, Output = T>,
    T: Mul<T, Output = T>,
    T: Div<T, Output = T>,
    // TODO: Remove this add assign bound. This is purely for ease of 
    // implementation.
    T: AddAssign<T>,
    Self: Clone, 
{
    fn dot(self, rhs: Self) -> T {
        let mut lhs = MaybeUninit::new(self);
        let mut rhs = MaybeUninit::new(rhs);
        let mut sum = <T as Zero>::zero();
        let lhsp: *mut MaybeUninit<T> = unsafe { mem::transmute(&mut lhs) };
        let rhsp: *mut MaybeUninit<T> = unsafe { mem::transmute(&mut rhs) };
        for i in 0..N {
            sum += unsafe {
                lhsp.add(i).replace(MaybeUninit::uninit()).assume_init() *
                    rhsp.add(i).replace(MaybeUninit::uninit()).assume_init()
            };
        }
        sum
    }
}

/// An `N`-by-`M` Column Major matrix.
/// 
/// Matrices can be created from arrays of Vectors of any size and scalar type. 
/// As with Vectors there are convenience constructor functions for square matrices
/// of the most common sizes.
///
/// ```ignore
/// let a = Matrix::<f32, 3, 3>::from( [ vec3( 1.0, 0.0, 0.0 ),
///                                      vec3( 0.0, 1.0, 0.0 ),
///                                      vec3( 0.0, 0.0, 1.0 ), ] );
/// let b: Matrix::<i32, 3, 3> =
///             mat3x3( 0, -3, 5,
///                     6, 1, -4,
///                     2, 3, -2 );
/// ```
/// 
/// All operations performed on matrices produce fixed-size outputs. For example,
/// taking the `transpose` of a non-square matrix will produce a matrix with the 
/// width and height swapped: 
///
/// ```ignore
///
/// assert_eq!(
///     Matrix::<i32, 1, 2>::from( [ vec1( 1 ), vec1( 2 ) ] )
///         .transpose(),
///     Matrix::<i32, 2, 1>::from( [ vec2( 1, 2 ) ] )
/// );
/// ```
#[repr(transparent)]
pub struct Matrix<T, const N: usize, const M: usize>([Vector<T, {N}>; {M}]);

/// A 1-by-1 square matrix.
pub type Mat1x1<T> = Matrix<T, 1, 1>;

/// A 2-by-2 square matrix.
pub type Mat2x2<T> = Matrix<T, 2, 2>;

/// A 3-by-3 square matrix.
pub type Mat3x3<T> = Matrix<T, 3, 3>;

/// A 4-by-4 square matrix.
pub type Mat4x4<T> = Matrix<T, 4, 4>;

impl<T, const N: usize, const M: usize> From<[Vector<T, {N}>; {M}]> for Matrix<T, {N}, {M}> {
    fn from(array: [Vector<T, {N}>; {M}]) -> Self {
        Matrix::<T, {N}, {M}>(array)
    }
}

/// Construct a matrix of any size. The matrix is specified in row-major order,
/// but this function converts it to aljabar's native column-major order.
///
/// ```
/// # use aljabar::*;
/// // `matrix` allows you to create a matrix using natural writing order (row-major).
/// let m1: Matrix<u32, 4, 3> = matrix([
///     [0, 1, 2],
///     [3, 4, 5],
///     [6, 7, 8],
///     [9, 0, 1],
/// ]);
///
/// // The equivalent code using the From implementation is below. Note the From
/// // usage requires you to specify the entries in column-major order, and create
/// // the sub-Vectors explicitly.
/// let m2: Matrix<u32, 4, 3> = Matrix::<u32, 4, 3>::from([
///     Vector::<u32, 4>::from([0, 3, 6, 9]),
///     Vector::<u32, 4>::from([1, 4, 7, 0]),
///     Vector::<u32, 4>::from([2, 5, 8, 1]),
/// ]);
///
/// assert_eq!(m1, m2);
/// ```
pub fn matrix<T: Clone, const N: usize, const M: usize>(rows: [[T; M]; N]) -> Matrix<T, {N}, {M}> {
    unsafe {
        // Need to swap from row-major to column-major.
        let mut columns: MaybeUninit<[Vector<T, {N}>; {M}]> = MaybeUninit::uninit();
        let columnp: *mut Vector<T, {N}> = mem::transmute(columns.as_mut_ptr());
        for column_index in 0..M {
            let mut column: MaybeUninit<Vector<T, {N}>> = MaybeUninit::uninit();
            let entryp: *mut T = mem::transmute(column.as_mut_ptr());
            for row_index in 0..N {
                entryp.add(row_index).write(rows[row_index][column_index].clone());
            }
            columnp.add(column_index).write(column.assume_init());
        }
        Matrix(columns.assume_init())
    }
}

/// Construct a matrix of any size. The matrix is specified in row-major order,
/// but this function converts it to aljabar's native column-major order.
///
/// ```
/// # use aljabar::*;
/// // `matrix` allows you to create a matrix using natural writing order (row-major).
/// let m1: Matrix<u32, 4, 3> = matrix![
///     [0, 1, 2],
///     [3, 4, 5],
///     [6, 7, 8],
///     [9, 0, 1],
/// ];
///
/// // The equivalent code using the From implementation is below. Note the From
/// // usage requires you to specify the entries in column-major order, and create
/// // the sub-Vectors explicitly.
/// let m2: Matrix<u32, 4, 3> = Matrix::<u32, 4, 3>::from([
///     Vector::<u32, 4>::from([0, 3, 6, 9]),
///     Vector::<u32, 4>::from([1, 4, 7, 0]),
///     Vector::<u32, 4>::from([2, 5, 8, 1]),
/// ]);
///
/// assert_eq!(m1, m2);
/// ```
#[macro_export]
macro_rules! matrix {
    ( $($rows:expr),* $(,)? ) => {
        $crate::matrix([
            $($rows),*
        ])
    }
}

/// Returns, uh, a 1-by-1 square matrix.
///
/// I mean, I use it for testing, so I think it's kind of cool.
pub fn mat1x1<T>(
    x00: T,
) -> Mat1x1<T> {
    Matrix::<T, 1, 1>([ Vector::<T, 1>([ x00 ]) ])
}

/// Returns a 2-by-2 square matrix. Although matrices are stored column wise,
/// the order of arguments is row by row, as a matrix would be typically
/// displayed.
pub fn mat2x2<T>(
    x00: T, x01: T,
    x10: T, x11: T,
) -> Mat2x2<T> {
    Matrix::<T, 2, 2>(
        [ Vector::<T, 2>([ x00, x10 ]),
          Vector::<T, 2>([ x01, x11 ]),  ]
    )
}

/// Returns a 3-by-3 square matrix.
pub fn mat3x3<T>(
    x00: T, x01: T, x02: T,
    x10: T, x11: T, x12: T,
    x20: T, x21: T, x22: T,
) -> Mat3x3<T> {
    Matrix::<T, 3, 3>(
        [ Vector::<T, 3>([ x00, x10, x20, ]),
          Vector::<T, 3>([ x01, x11, x21, ]),  
          Vector::<T, 3>([ x02, x12, x22, ]),  ]
    )
}

/// Returns a 4-by-4 square matrix.
pub fn mat4x4<T>(
    x00: T, x01: T, x02: T, x03: T,
    x10: T, x11: T, x12: T, x13: T,
    x20: T, x21: T, x22: T, x23: T,
    x30: T, x31: T, x32: T, x33: T,
) -> Mat4x4<T> {
    Matrix::<T, 4, 4>(
        [ Vector::<T, 4>([ x00, x10, x20, x30 ]),
          Vector::<T, 4>([ x01, x11, x21, x31 ]),  
          Vector::<T, 4>([ x02, x12, x22, x32 ]),
          Vector::<T, 4>([ x03, x13, x23, x33 ]) ]
    )
}

impl<T, const N: usize, const M: usize> Clone for Matrix<T, {N}, {M}>
where
    T: Clone
{
    fn clone(&self) -> Self {
        Matrix::<T, {N}, {M}>(self.0.clone())
    }
}

impl<T, const N: usize, const M: usize> Copy for Matrix<T, {N}, {M}>
where
    T: Copy
{}

impl<T, const N: usize, const M: usize> Deref for Matrix<T, {N}, {M}> {
    type Target = [Vector<T, {N}>; {M}];

    fn deref(&self) -> &Self::Target {
        &self.0
    }
}

impl<T, const N: usize, const M: usize> DerefMut for Matrix<T, {N}, {M}> {
    fn deref_mut(&mut self) -> &mut Self::Target {
        &mut self.0
    }
}

impl<T, const N: usize, const M: usize> Hash for Matrix<T, {N}, {M}>
where
    T: Hash,
{
    fn hash<H: Hasher>(&self, state: &mut H) {
        for i in 0..M {
            self.0[i].hash(state);
        }
    }
}

impl<T, const N: usize, const M: usize> Zero for Matrix<T, {N}, {M}>
where
    T: Zero,
// This bound is a consequence of the previous, but I'm going to preemptively
// help out the compiler a bit on this one.
    Vector<T, {N}>: Zero,
{
    fn zero() -> Self {
        let mut zero_mat = MaybeUninit::<[Vector<T, {N}>; {M}]>::uninit();
        let matp: *mut Vector<T, {N}> =
            unsafe { mem::transmute(&mut zero_mat) };
        for i in 0..M {
            unsafe { matp.add(i).write(Vector::<T, {N}>::zero()); }
        }
        Matrix::<T, {N}, {M}>(unsafe { zero_mat.assume_init() })
    }

    fn is_zero(&self) -> bool {
        for i in 0..M {
            if !self.0[i].is_zero() {
                return false;
            }
        }
        true
    }
}

/// Constructs a unit matrix.
impl<T, const N: usize> One for Matrix<T, {N}, {N}>
where
    T: Zero + One + Clone,
    Self: PartialEq<Self> + SquareMatrix<T, {N}>,
{
    fn one() -> Self {
        let mut unit_mat = MaybeUninit::<[Vector<T, {N}>; {N}]>::uninit();
        let matp: *mut Vector<T, {N}> =
            unsafe { mem::transmute(&mut unit_mat) };
        for i in 0..N {
            let mut unit_vec = MaybeUninit::<Vector<T, {N}>>::uninit();
            let vecp: *mut T = unsafe { mem::transmute(&mut unit_vec) };
            for j in 0..i {
                unsafe {
                    vecp.add(j).write(<T as Zero>::zero());
                }
            }
            unsafe { vecp.add(i).write(<T as One>::one()); }
            for j in (i+1)..N {
                unsafe {
                    vecp.add(j).write(<T as Zero>::zero());
                }
            }
            unsafe { matp.add(i).write(unit_vec.assume_init()); }
        }
        Matrix::<T, {N}, {N}>(unsafe { unit_mat.assume_init() })
    }

    fn is_one(&self) -> bool {
        self == &<Self as One>::one()
    }
}

impl<A, B, RHS, const N: usize, const M: usize> PartialEq<RHS> for Matrix<A, {N}, {M}>
where
    RHS: Deref<Target = [Vector<B, {N}>; {M}]>,
    A: PartialEq<B>,
{
    fn eq(&self, other: &RHS) -> bool {
        for (a, b) in self.0.iter().zip(other.deref().iter()) {
            if !a.eq(b) {
                return false;
            }
        }
        true
    }
}

/// I'm not quite sure how to format the debug output for a matrix. 
impl<T, const N: usize, const M: usize> fmt::Debug for Matrix<T, {N}, {M}>
where
    T: fmt::Debug
{
    fn fmt(&self, f: &mut fmt::Formatter) -> fmt::Result {
        write!(f, "Matrix [ ")?;
        for i in 0..N {
            write!(f, "[ ")?;
            for j in 0..M {
                write!(f, "{:?} ", self.0[j].0[i])?;
            }
            write!(f, "] ")?;
        }
        write!(f, "]")
    }
}

/// Element-wise addition of two equal sized matrices.
impl<A, B, const N: usize, const M: usize> Add<Matrix<B, {N}, {M}>> for Matrix<A, {N}, {M}>
where
    A: Add<B>,
{
    type Output = Matrix<<A as Add<B>>::Output, {N}, {M}>;

    fn add(self, rhs: Matrix<B, {N}, {M}>) -> Self::Output {
        let mut mat =
            MaybeUninit::<[Vector<<A as Add<B>>::Output, {N}>; {M}]>::uninit();
        let mut lhs = MaybeUninit::new(self);
        let mut rhs = MaybeUninit::new(rhs);
        let matp: *mut Vector<<A as Add<B>>::Output, {N}> =
            unsafe { mem::transmute(&mut mat) };
        let lhsp: *mut MaybeUninit<Vector<A, {N}>> =
            unsafe { mem::transmute(&mut lhs) };
        let rhsp: *mut MaybeUninit<Vector<B, {N}>> =
            unsafe { mem::transmute(&mut rhs) };
        for i in 0..M {
            unsafe {
                matp.add(i).write(
                    lhsp.add(i).replace(MaybeUninit::uninit()).assume_init() +
                        rhsp.add(i).replace(MaybeUninit::uninit()).assume_init()
                );
            }
        }
        Matrix::<<A as Add<B>>::Output, {N}, {M}>(unsafe { mat.assume_init() })
    }
}

impl<A, B, const N: usize, const M: usize> AddAssign<Matrix<B, {N}, {M}>> for Matrix<A, {N}, {M}>
where
    A: AddAssign<B>,
{
    fn add_assign(&mut self, rhs: Matrix<B, {N}, {M}>) {
        let mut rhs = MaybeUninit::new(rhs);
        let rhsp: *mut MaybeUninit<Vector<B, {N}>> = unsafe { mem::transmute(&mut rhs) };
        for i in 0..M {
            self.0[i] += unsafe {
                rhsp.add(i).replace(MaybeUninit::uninit()).assume_init()
            };
        }
    }
}
    
/// Element-wise subtraction of two equal sized matrices.
impl<A, B, const N: usize, const M: usize> Sub<Matrix<B, {N}, {M}>> for Matrix<A, {N}, {M}>
where
    A: Sub<B>,
{
    type Output = Matrix<<A as Sub<B>>::Output, {N}, {M}>;

    fn sub(self, rhs: Matrix<B, {N}, {M}>) -> Self::Output {
        let mut mat =
            MaybeUninit::<[Vector<<A as Sub<B>>::Output, {N}>; {M}]>::uninit();
        let mut lhs = MaybeUninit::new(self);
        let mut rhs = MaybeUninit::new(rhs);
        let matp: *mut Vector<<A as Sub<B>>::Output, {N}> =
            unsafe { mem::transmute(&mut mat) };
        let lhsp: *mut MaybeUninit<Vector<A, {N}>> =
            unsafe { mem::transmute(&mut lhs) };
        let rhsp: *mut MaybeUninit<Vector<B, {N}>> =
            unsafe { mem::transmute(&mut rhs) };
        for i in 0..M {
            unsafe {
                matp.add(i).write(
                    lhsp.add(i).replace(MaybeUninit::uninit()).assume_init() -
                        rhsp.add(i).replace(MaybeUninit::uninit()).assume_init()
                );
            }
        }
        Matrix::<<A as Sub<B>>::Output, {N}, {M}>(unsafe { mat.assume_init() })
    }
}

impl<A, B, const N: usize, const M: usize> SubAssign<Matrix<B, {N}, {M}>> for Matrix<A, {N}, {M}>
where
    A: SubAssign<B>,
{
    fn sub_assign(&mut self, rhs: Matrix<B, {N}, {M}>) {
        let mut rhs = MaybeUninit::new(rhs);
        let rhsp: *mut MaybeUninit<Vector<B, {N}>> = unsafe { mem::transmute(&mut rhs) };
        for i in 0..M {
            self.0[i] -= unsafe {
                rhsp.add(i).replace(MaybeUninit::uninit()).assume_init()
            };
        }
    }
}

impl<T, const N: usize, const M: usize> Neg for Matrix<T, {N}, {M}>
where
    T: Neg
{
    type Output = Matrix<<T as Neg>::Output, {N}, {M}>;

    fn neg(self) -> Self::Output {
        let mut from = MaybeUninit::new(self);
        let mut mat =
            MaybeUninit::<[Vector<<T as Neg>::Output, {N}>; {M}]>::uninit();
        let fromp: *mut MaybeUninit<Vector<T, {N}>> = unsafe { mem::transmute(&mut from) };
        let matp: *mut Vector<<T as Neg>::Output, {N}> =
            unsafe { mem::transmute(&mut mat) };
        for i in 0..M {
            unsafe {
                matp.add(i).write(
                    fromp
                        .add(i)
                        .replace(MaybeUninit::uninit())
                        .assume_init()
                        .neg()
                );
            }
        }
        Matrix::<<T as Neg>::Output, {N}, {M}>(unsafe { mat.assume_init() })
    }
}

impl<T, const N: usize, const M: usize, const P: usize> Mul<Matrix<T, {M}, {P}>> for Matrix<T, {N}, {M}>
where
    T: Add<T, Output = T> + Mul<T, Output = T> + Clone,
    Vector<T, {M}>: InnerSpace,
{
    type Output = Matrix<<Vector<T, {M}> as VectorSpace>::Scalar, {N}, {P}>;

    fn mul(self, rhs: Matrix<T, {M}, {P}>) -> Self::Output {
        // It might not seem that Rust's type system is helping me at all here,
        // but that's absolutely not true. I got the arrays iterations wrong on
        // the first try and Rust was nice enough to inform me of that fact.
        let mut mat = MaybeUninit::<[Vector<<Vector<T, {M}> as VectorSpace>::Scalar, {N}>; {P}]>::uninit();
        let matp: *mut Vector<<Vector<T, {M}> as VectorSpace>::Scalar, {N}> =
            unsafe { mem::transmute(&mut mat) };
        for i in 0..P {
            let mut column = MaybeUninit::<[<Vector<T, {M}> as VectorSpace>::Scalar; {N}]>::uninit();
            let columnp: *mut <Vector<T, {M}> as VectorSpace>::Scalar =
                unsafe { mem::transmute(&mut column) };
            for j in 0..N {
                // Fetch the current row:
                let mut row = MaybeUninit::<[T; {M}]>::uninit();
                let rowp: *mut T = unsafe { mem::transmute(&mut row) };
                for k in 0..M {
                    unsafe {
                        rowp.add(k).write(self.0[k].0[j].clone());
                    }
                }
                let row = Vector::<T, {M}>::from(unsafe { row.assume_init() });
                unsafe {
                    columnp.add(j).write(row.dot(rhs.0[i].clone()));
                }
            }
            let column = Vector::<<Vector<T, {M}> as VectorSpace>::Scalar, {N}>(
                unsafe { column.assume_init() }
            );
            unsafe {
                matp.add(i).write(column);
            }
        }
        Matrix::<<Vector<T, {M}> as VectorSpace>::Scalar, {N}, {P}>(
            unsafe { mat.assume_init() }
        )
    }
}

impl<T, const N: usize, const M: usize> Mul<Vector<T, {M}>> for Matrix<T, {N}, {M}>
where
    T: Add<T, Output = T> + Mul<T, Output = T> + Clone,
    Vector<T, {M}>: InnerSpace,
{
    type Output = Vector<<Vector<T, {M}> as VectorSpace>::Scalar, {N}>;

    fn mul(self, rhs: Vector<T, {M}>) -> Self::Output {
        let mut column = MaybeUninit::<[<Vector<T, {M}> as VectorSpace>::Scalar; {N}]>::uninit();
        let columnp: *mut <Vector<T, {M}> as VectorSpace>::Scalar =
            unsafe { mem::transmute(&mut column) };
        for j in 0..N {
            // Fetch the current row:
            let mut row = MaybeUninit::<[T; {M}]>::uninit();
            let rowp: *mut T = unsafe { mem::transmute(&mut row) };
            for k in 0..M {
                unsafe {
                    rowp.add(k).write(self.0[k].0[j].clone());
                }
            }
            let row = Vector::<T, {M}>::from(unsafe { row.assume_init() });
            unsafe {
                columnp.add(j).write(row.dot(rhs.clone()));
            }
        }
        Vector::<<Vector<T, {M}> as VectorSpace>::Scalar, {N}>(
            unsafe { column.assume_init() }
        )
    }
}

/// Scalar multiply
impl<T, const N: usize, const M: usize> Mul<T> for Matrix<T, {N}, {M}>
where
    T: Mul<T, Output = T> + Clone,
{
    type Output = Matrix<T, {N}, {M}>;

    fn mul(self, scalar: T) -> Self::Output {
        let mut mat = MaybeUninit::<[Vector<T, {N}>; {M}]>::uninit();
        let matp: *mut Vector<T, {N}> = unsafe { mem::transmute(&mut mat) };
        for i in 0..M {
            unsafe {
                matp.add(i).write(self.0[i].clone() * scalar.clone());
            }
        }
        Matrix::<T, {N}, {M}>(unsafe { mat.assume_init() })
    }
}

impl<T, const N: usize, const M: usize> Matrix<T, {N}, {M}> {
    /// Returns the transpose of the matrix. 
    pub fn transpose(self) -> Matrix<T, {M}, {N}> {
        let mut from = MaybeUninit::new(self);
        let mut trans = MaybeUninit::<[Vector<T, {M}>; {N}]>::uninit();
        let fromp: *mut Vector<MaybeUninit<T>, {N}> = unsafe { mem::transmute(&mut from) };
        let transp: *mut Vector<T, {M}> = unsafe{ mem::transmute(&mut trans) };
        for j in 0..N {
            // Fetch the current row
            let mut row = MaybeUninit::<[T; {M}]>::uninit();
            let rowp: *mut T = unsafe { mem::transmute(&mut row) };
            for k in 0..M {
                unsafe {
                    let fromp: *mut MaybeUninit<T> = mem::transmute(fromp.add(k));
                    rowp.add(k).write(
                        fromp
                            .add(j)
                            .replace(MaybeUninit::uninit())
                            .assume_init()
                    );
                }
            }
            let row = Vector::<T, {M}>::from(unsafe { row.assume_init() });
            unsafe {
                transp.add(j).write(row);
            }
        }
        Matrix::<T, {M}, {N}>(unsafe { trans.assume_init() })
    }
}

/// Defines a matrix with an equal number of elements in either dimension.
///
/// Square matrices can be added, subtracted, and multiplied indiscriminately
/// together. This is a type constraint; only Matrices that are square are able
/// to be multiplied by matrices of the same size.
///
/// I believe that SquareMatrix should not have parameters, but associated types
/// and constants do not play well with const generics.
pub trait SquareMatrix<Scalar, const N: usize>: Sized
where
    Scalar: Clone,
    Self: Add<Self>,
    Self: Sub<Self>,
    Self: Mul<Self>,
    Self: Mul<Vector<Scalar, {N}>, Output = Vector<Scalar, {N}>>,
{
    /// Attempt to invert the matrix.
    fn invert(self) -> Option<Self>;

    /// Return the diagonal of the matrix.
    fn diagonal(&self) -> Vector<Scalar, {N}>;
}

impl<Scalar, const N: usize> SquareMatrix<Scalar, {N}> for Matrix<Scalar, {N}, {N}>
where
    Scalar: Clone,
    Self: Add<Self>,
    Self: Sub<Self>,
    Self: Mul<Self>,
    Self: Mul<Vector<Scalar, {N}>, Output = Vector<Scalar, {N}>>,
{
    fn invert(self) -> Option<Self> {
        unimplemented!()
    }

    fn diagonal(&self) -> Vector<Scalar, {N}> {
        let mut diag = MaybeUninit::<[Scalar; {N}]>::uninit();
        let diagp: *mut Scalar = unsafe { mem::transmute(&mut diag) };
        for i in 0..N {
            unsafe {
                diagp.add(i).write(self.0[i].0[i].clone());
            }
        }
        Vector::<Scalar, {N}>(unsafe { diag.assume_init() })
    }
}
    
#[cfg(test)]
mod tests {
    use super::*;

    #[test]
    fn test_vec_zero() {
        let a = Vector3::<u32>::zero();
        assert_eq!(a, Vector3::<u32>::from([ 0, 0, 0 ]));
    }

    #[test]
    fn test_vec_index() {
        let a = Vector1::<u32>::from([ 0 ]);
        assert_eq!(a[0], 0);
        let mut b = Vector2::<u32>::from([ 1, 2 ]);
        b[1] += 3;
        assert_eq!(b[1], 5);
    }

    #[test]
    fn test_vec_eq() {
        let a = Vector1::<u32>::from([ 0 ]);
        let b = Vector1::<u32>::from([ 1 ]);
        let c = Vector1::<u32>::from([ 0 ]);
        let d = [ 0u32 ];
        assert_ne!(a, b);
        assert_eq!(a, c);
        assert_eq!(a, &d); // No blanket impl on T for deref... why? infinite loops?
    }

    // This Does not compile unfortunately:
    /*
    #[test]
    fn test_vec_trunc() {
        
        let (xyz, w): (TruncatedVector<_, 4>, _) = vec4(0u32, 1, 2, 3).trunc();
    }
    */

    #[test]
    fn test_vec_addition() {
        let a = Vector1::<u32>::from([ 0 ]);
        let b = Vector1::<u32>::from([ 1 ]);
        let c = Vector1::<u32>::from([ 2 ]);
        assert_eq!(a + b, b);
        assert_eq!(b + b, c);
        // We shouldn't need to have to test more dimensions, but we shall test
        // one more.
        let a = Vector2::<u32>::from([ 0, 1 ]);
        let b = Vector2::<u32>::from([ 1, 2 ]);
        let c = Vector2::<u32>::from([ 1, 3 ]);
        let d = Vector2::<u32>::from([ 2, 5 ]);
        assert_eq!(a + b, c);
        assert_eq!(b + c, d);
        let mut c = Vector2::<u32>::from([ 1, 3 ]);
        let d = Vector2::<u32>::from([ 2, 5 ]);
        c += d;
        let e = Vector2::<u32>::from([ 3, 8 ]);
        assert_eq!(c, e);
    }

    #[test]
    fn test_vec_subtraction() {
        let mut a = Vector1::<u32>::from([ 3 ]);
        let b = Vector1::<u32>::from([ 1 ]);
        let c = Vector1::<u32>::from([ 2 ]);
        assert_eq!(a - c, b);
        a -= b;
        assert_eq!(a, c);
    }

    #[test]
    fn test_vec_negation() {
        let a = Vector4::<i32>::from([ 1, 2, 3, 4 ]);
        let b = Vector4::<i32>::from([ -1, -2, -3, -4 ]);
        assert_eq!(-a, b);
    }

    #[test]
    fn test_vec_scale() {
        let a = Vector4::<f32>::from([ 2.0, 4.0, 2.0, 4.0 ]);
        let b = Vector4::<f32>::from([ 4.0, 8.0, 4.0, 8.0 ]);
        let c = Vector4::<f32>::from([ 1.0, 2.0, 1.0, 2.0 ]);
        assert_eq!(a * 2.0, b);
        assert_eq!(a / 2.0, c);
    }

    #[test]
    fn test_vec_cross() {
        let a = vec3(1isize, 2isize, 3isize);
        let b = vec3(4isize, 5isize, 6isize);
        let r = vec3(-3isize, 6isize, -3isize);
        assert_eq!(a.cross(b), r);
    }
        
    #[test]
    fn test_vec_distance() {
        let a = Vector1::<f32>::from([ 0.0 ]);
        let b = Vector1::<f32>::from([ 1.0 ]);
        assert_eq!(a.distance2(b), 1.0);
        let a = Vector1::<f32>::from([ 0.0 ]);
        let b = Vector1::<f32>::from([ 2.0 ]);
        assert_eq!(a.distance2(b), 4.0);
        assert_eq!(a.distance(b), 2.0);
        let a = Vector2::<f32>::from([ 0.0, 0.0 ]);
        let b = Vector2::<f32>::from([ 1.0, 1.0 ]);
        assert_eq!(a.distance2(b), 2.0);
    }

    #[test]
    fn test_vec_normalize() {
        let a = vec1(5.0);
        assert_eq!(a.clone().magnitude(), 5.0);
        let a_norm = a.normalize();
        assert_eq!(a_norm, vec1(1.0));
    }

    #[test]
    fn test_mat_identity() {
        let unit = mat4x4( 1u32, 0, 0, 0,
                           0, 1, 0, 0,
                           0, 0, 1, 0,
                           0, 0, 0, 1 );
        assert_eq!(
            Matrix::<u32, 4, 4>::one(),
            unit
        );
    }

    #[test]
    fn test_mat_negation() {
        let neg_unit = mat4x4( -1i32, 0, 0, 0,
                                0, -1, 0, 0,
                                0, 0, -1, 0,
                                0, 0, 0, -1 );
        assert_eq!(
            -Matrix::<i32, 4, 4>::one(),
            neg_unit
        );
    }

    #[test]
    fn test_mat_add() {
        let a = mat1x1( mat1x1( 1u32 ) );
        let b = mat1x1( mat1x1( 10u32 ) );
        let c = mat1x1( mat1x1( 11u32 ) );
        assert_eq!(a + b, c);
    }

    #[test]
    fn test_mat_scalar_mult() {
        let a = Matrix::<f32, 2, 2>::from( [ vec2( 0.0, 1.0 ),
                                             vec2( 0.0, 2.0 ) ] );
        let b = Matrix::<f32, 2, 2>::from( [ vec2( 0.0, 2.0 ),
                                             vec2( 0.0, 4.0 ) ] );
        assert_eq!(a * 2.0, b);
    }

    #[test]
    fn test_mat_mult() {
        let a = Matrix::<f32, 2, 2>::from( [ vec2( 0.0, 0.0 ),
                                             vec2( 1.0, 0.0 ) ] );
        let b = Matrix::<f32, 2, 2>::from( [ vec2( 0.0, 1.0 ),
                                             vec2( 0.0, 0.0 ) ] );
        assert_eq!(a * b, mat2x2( 1.0, 0.0,
                                  0.0, 0.0 ));
        assert_eq!(b * a, mat2x2( 0.0, 0.0,
                                  0.0, 1.0 ));
        // Basic example:
        let a: Matrix::<usize, 1, 1> = mat1x1( 1 );
        let b: Matrix::<usize, 1, 1> = mat1x1( 2 );
        let c: Matrix::<usize, 1, 1> = mat1x1( 2 );
        assert_eq!(a * b, c);
        // Removing the type signature here caused the compiler to crash.
        // Since then I've been wary.
        let a = Matrix::<f32, 3, 3>::from( [ vec3( 1.0, 0.0, 0.0 ),
                                             vec3( 0.0, 1.0, 0.0 ),
                                             vec3( 0.0, 0.0, 1.0 ), ] );
        let b = a.clone();
        let c = a * b;
        assert_eq!(c, mat3x3( 1.0, 0.0, 0.0,
                              0.0, 1.0, 0.0,
                              0.0, 0.0, 1.0 ));
        // Here is another random example I found online.
        let a: Matrix::<i32, 3, 3> =
            mat3x3( 0, -3, 5,
                    6, 1, -4,
                    2, 3, -2 );
        let b: Matrix::<i32, 3, 3> =
            mat3x3( -1, 0, -3,
                     4, 5, 1,
                     2, 6, -2 );
        let c: Matrix::<i32, 3, 3> =
            mat3x3( -2, 15, -13,
                    -10, -19, -9,
                     6, 3, 1 );
        assert_eq!(
            a * b,
            c
        );
    }

    #[test]
    fn test_mat_transpose() {
        assert_eq!(
            Matrix::<i32, 1, 2>::from( [ vec1( 1 ), vec1( 2 ) ] )
                .transpose(),
            Matrix::<i32, 2, 1>::from( [ vec2( 1, 2 ) ] )
        );
        assert_eq!(
            mat2x2( 1, 2,
                    3, 4 ).transpose(),
            mat2x2( 1, 3,
                    2, 4 )
        );
    }

    #[test]
    fn test_square_matrix() {
        let a: Matrix::<i32, 3, 3> =
            mat3x3( 5, 0, 0,
                    0, 8, 12,
                    0, 0, 16 );
        let diag: Vector::<i32, 3> =
            vec3( 5, 8, 16 );
        assert_eq!(a.diagonal(), diag);
    }

    #[test]
    fn test_readme_code() {
        let a = vec4( 0u32, 1, 2, 3 ); 
        assert_eq!(
	          a, 
            Vector::<u32, 4>::from([ 0u32, 1, 2, 3 ])
        );

        let b = Vector::<f32, 7>::from([ 0.0f32, 1.0, 2.0, 3.0, 4.0, 5.0, 6.0, ]);
        let c = Vector::<f32, 7>::from([ 1.0f32, 1.0, 1.0, 1.0, 1.0, 1.0, 1.0, ]) * 0.5; 
        assert_eq!(
            b + c, 
            Vector::<f32, 7>::from([ 0.5f32, 1.5, 2.5, 3.5, 4.5, 5.5, 6.5 ])
        );

        let a = vec2( 1i32, 1);
        let b = vec2( 5i32, 5 );
        assert_eq!(a.distance2(b), 32);       // distance method not implemented.
        assert_eq!((b - a).magnitude2(), 32); // magnitude method not implemented.

        let a = vec2( 1.0f32, 1.0 );
        let b = vec2( 5.0f32, 5.0 );
        const CLOSE: f32 = 5.65685424949;
        assert_eq!(a.distance(b), CLOSE);       // distance is implemented.
        assert_eq!((b - a).magnitude(), CLOSE); // magnitude is implemented.

        // Vector normalization is also supported for floating point scalars.
        assert_eq!(
            vec3( 0.0f32, 20.0, 0.0 )
                .normalize(),
            vec3( 0.0f32, 1.0, 0.0 )
        );

        let _a = Matrix::<f32, 3, 3>::from( [ vec3( 1.0, 0.0, 0.0 ),
                                              vec3( 0.0, 1.0, 0.0 ),
                                              vec3( 0.0, 0.0, 1.0 ), ] );
        let _b: Matrix::<i32, 3, 3> =
            mat3x3( 0, -3, 5,
                    6, 1, -4,
                    2, 3, -2 );

        assert_eq!(
            mat3x3( 1i32, 0, 0,
                    0, 2, 0,
                    0, 0, 3 )
                .diagonal(),
            vec3( 1i32, 2, 3 ) 
        );

        assert_eq!(
            mat4x4( 1i32, 0, 0, 0, 
                    0, 2, 0, 0, 
                    0, 0, 3, 0, 
                    0, 0, 0, 4 )
                .diagonal(),
            vec4( 1i32, 2, 3, 4 ) 
        );
    }

    #[test]
<<<<<<< HEAD
    fn vector_constructor() {
        let v: Vector<f32, 0> = vector([]);
        assert!(v.is_empty());

        let v = vector([1]);
        assert_eq!(1, v[0]);

        let v = vector([1, 2, 3, 4, 5, 6, 7, 8, 9, 10]);
        for i in 0..10 {
            assert_eq!(i + 1, v[i]);
        }
    }

    #[test]
    fn vector_macro_constructor() {
        let v: Vector<f32, 0> = vector![];
        assert!(v.is_empty());

        let v = vector![1];
        assert_eq!(1, v[0]);

        let v = vector![1, 2, 3, 4, 5, 6, 7, 8, 9, 10,];
        for i in 0..10 {
            assert_eq!(i + 1, v[i]);
        }
    }

    #[test]
    fn matrix_constructor() {
        let m: Matrix<f32, 0, 0> = matrix([]);
        assert!(m.is_empty());

        let m = matrix([
            [1]
        ]);
        assert_eq!(1, m[0][0]);

        let m = matrix([
            [1, 2],
            [3, 4],
            [5, 6],
        ]);
        assert_eq!(m, Matrix::<u32, 3, 2>::from([
            Vector::<u32, 3>::from([1, 3, 5]),
            Vector::<u32, 3>::from([2, 4, 6])
        ]));
    }

    #[test]
    fn matrix_macro_constructor() {
        let m: Matrix<f32, 0, 0> = matrix![];
        assert!(m.is_empty());

        let m = matrix![
            [1]
        ];
        assert_eq!(1, m[0][0]);

        let m = matrix![
            [1, 2],
            [3, 4],
            [5, 6],
        ];
        assert_eq!(m, Matrix::<u32, 3, 2>::from([
            Vector::<u32, 3>::from([1, 3, 5]),
            Vector::<u32, 3>::from([2, 4, 6])
        ]));
=======
    fn test_swizzle() {
        let v: Vector<f32, 1> = Vector::<f32, 1>::from([1.0]);
        assert_eq!(1.0, v.x());

        let v: Vector<f32, 2> = Vector::<f32, 2>::from([1.0, 2.0]);
        assert_eq!(1.0, v.x());
        assert_eq!(2.0, v.y());

        let v: Vector<f32, 3> = Vector::<f32, 3>::from([1.0, 2.0, 3.0]);
        assert_eq!(1.0, v.x());
        assert_eq!(2.0, v.y());
        assert_eq!(3.0, v.z());

        let v: Vector<f32, 4> = Vector::<f32, 4>::from([1.0, 2.0, 3.0, 4.0]);
        assert_eq!(1.0, v.x());
        assert_eq!(2.0, v.y());
        assert_eq!(3.0, v.z());
        assert_eq!(4.0, v.w());

        let v: Vector<f32, 5> = Vector::<f32, 5>::from([1.0, 2.0, 3.0, 4.0, 5.0]);
        assert_eq!(1.0, v.x());
        assert_eq!(2.0, v.y());
        assert_eq!(3.0, v.z());
        assert_eq!(4.0, v.w());
>>>>>>> 1235a8ac
    }
}<|MERGE_RESOLUTION|>--- conflicted
+++ resolved
@@ -1850,7 +1850,6 @@
     }
 
     #[test]
-<<<<<<< HEAD
     fn vector_constructor() {
         let v: Vector<f32, 0> = vector([]);
         assert!(v.is_empty());
@@ -1918,7 +1917,7 @@
             Vector::<u32, 3>::from([1, 3, 5]),
             Vector::<u32, 3>::from([2, 4, 6])
         ]));
-=======
+
     fn test_swizzle() {
         let v: Vector<f32, 1> = Vector::<f32, 1>::from([1.0]);
         assert_eq!(1.0, v.x());
@@ -1943,6 +1942,5 @@
         assert_eq!(2.0, v.y());
         assert_eq!(3.0, v.z());
         assert_eq!(4.0, v.w());
->>>>>>> 1235a8ac
     }
 }